--- conflicted
+++ resolved
@@ -102,21 +102,18 @@
 			SopremoUtil.serialize(contract.getParameters(),
 					GeneratorInputFormat.ADHOC_EXPRESSION_PARAMETER_KEY,
 					this.adhocExpression);
-		} else
+		} else {
+			try {
+				URI validURI = new URI(inputPath);
+				if (validURI.getScheme() == null)
+					throw new IllegalStateException("Source does not have a valid schema: " + inputPath);
+			} catch (URISyntaxException e) {
+				throw new IllegalStateException("Source does not have a valid path: " + inputPath, e);
+			}
+			
 			contract = new FileDataSource(this.inputFormat, inputPath, name);
+		}
 		final PactModule pactModule = new PactModule(this.toString(), 0, 1);
-<<<<<<< HEAD
-=======
-		try {
-			URI validURI = new URI(inputPath);
-			if (validURI.getScheme() == null)
-				throw new IllegalStateException("Source does not have a valid schema: " + inputPath);
-		} catch (URISyntaxException e) {
-			throw new IllegalStateException("Source does not have a valid path: " + inputPath, e);
-		}
-		final FileDataSource contract = new FileDataSource(this.inputFormat, inputPath, name);
-
->>>>>>> 7cd906cc
 		if (this.inputFormat == JsonInputFormat.class)
 			contract.setDegreeOfParallelism(1);
 
