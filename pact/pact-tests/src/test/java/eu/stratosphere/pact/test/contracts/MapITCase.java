--- conflicted
+++ resolved
@@ -82,15 +82,6 @@
 
 	public static class TestMapper extends MapStub {
 
-<<<<<<< HEAD
-		private final PactString keyString = new PactString();
-		private final PactString valueString = new PactString();
-		
-		@Override
-		public void map(PactRecord record, Collector out) throws Exception {
-			record.getField(0, keyString);
-			record.getField(1, valueString);
-=======
 		private PactString keyString = new PactString();
 		private PactString valueString = new PactString();
 		
@@ -98,7 +89,6 @@
 		public void map(PactRecord record, Collector out) throws Exception {
 			keyString = record.getField(0, keyString);
 			valueString = record.getField(1, valueString);
->>>>>>> 302fb446
 			
 			LOG.debug("Processed: [" + keyString.toString() + "," + valueString.getValue() + "]");
 			
